--- conflicted
+++ resolved
@@ -108,8 +108,7 @@
                 nn.Softmax(),
             )
 
-<<<<<<< HEAD
-        self.sketches = sketches  # { goal : [primitive_1, ..., primitive_n] }
+        self.sketches: Mapping[str, Sequence[str]] = sketches
         self.primitives: Mapping[str, nn.Module] = {}
         for goal, primitives in sketches.item():
             for primitive in primitives:
@@ -137,36 +136,6 @@
 
     def forward(self, obs: torch.Tensor):
         agent_state, self.hidden_state = self.state_net(
-=======
-       self.sketches: Mapping[str, Sequence[str]] = sketches 
-       self.primitives: Mapping[str, nn.Module] = {}
-       for goal, primitives in sketches.item():
-           for primitive in primitives:
-               if primitive in self.primitives: continue
-               self.primitives[primitive] = make_baseline_net()
-
-     self.current_goal = None
-     self.current_primitive = None
-     self.current_primitive_idx = None
-
-     self.agent_state_dim: int = agent_state_dim
-     self.state_net_layers_num = state_net_layers_num
-
-     self.state_net = nn.GRU(
-         env_observation_dim, agent_state_dim, num_layers=state_net_layers_num
-     )
-     self.hidden_state = None
-
-     def reset(self, goal: str, device="cpu"):
-         self.current_goal = goal
-         self.hidden_state = torch.zeros(
-             (self.state_net_layers_num, 1, self.agent_state_dim), device=device
-         )
-         self.current_primitive_idx = 0
-
-     def forward(obs: torch.Tensor):
-         agent_state, self.hidden_state = self.state_net(
->>>>>>> 08130a1f
             obs.unsqueeze(1),
             self.hidden_state,
         )
